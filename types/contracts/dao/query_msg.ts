<<<<<<< HEAD
import {Addr, Denom, Proposal_1, Status, Vote_1, Votes_1,} from "./shared-types";
=======
import {
  Addr,
  Denom,
  Proposal_1,
  Status,
  Votes_1,
  Vote_1,
} from "./shared-types";
>>>>>>> e08dca38

export type QueryMsg =
  | GetConfig
  | TokenList
  | TokenBalances
  | Proposal_1
  | Proposals
  | ProposalCount
  | Vote_1
  | Votes_1
  | Deposit
  | Deposits;
export type RangeOrder = "asc" | "desc";
export type ProposalsQueryOption =
  | {
      find_by_status: {
        status: Status;
        [k: string]: unknown;
      };
    }
  | {
      find_by_proposer: {
        proposer: Addr;
        [k: string]: unknown;
      };
    }
  | {
      everything: {
        [k: string]: unknown;
      };
    };
export type DepositsQueryOption =
  | {
      find_by_proposal: {
        proposal_id: number;
        start?: string | null;
        [k: string]: unknown;
      };
    }
  | {
      find_by_depositor: {
        depositor: string;
        start?: number | null;
        [k: string]: unknown;
      };
    }
  | {
      everything: {
        start?: [number, string] | null;
        [k: string]: unknown;
      };
    };

/**
 * Returns [ConfigResponse]
 *
 * ## Example
 *
 * ```json { "get_config": {} } ```
 */
export interface GetConfig {
  get_config: {
    [k: string]: unknown;
  };
}
/**
 * Queries list of cw20 Tokens associated with the DAO Treasury. Returns [TokenListResponse]
 *
 * ## Example
 *
 * ```json { "token_list": {} } ```
 */
export interface TokenList {
  token_list: {
    [k: string]: unknown;
  };
}
/**
 * Returns [TokenBalancesResponse] All DAO Cw20 Balances
 *
 * ## Example
 *
 * ```json { "token_balances": { "start"?: { "native": "uosmo" | "cw20": "osmo1deadbeef" }, "limit": 30 | 10, "order": "asc" | "desc" } } ```
 */
export interface TokenBalances {
  token_balances: {
    limit?: number | null;
    order?: RangeOrder | null;
    start?: Denom | null;
    [k: string]: unknown;
  };
}

/**
 * Returns [ProposalsResponse]
 *
 * ## Example
 *
 * ```json { "proposals": { "query": { "find_by_status": { "status": "pending" | .. | "executed" } | "find_by_proposer": { "proposer": "osmo1deadbeef" } | "everything": {} }, "start"?: 10, "limit": 30 | 10, "order": "asc" | "desc" } } ```
 */
export interface Proposals {
  proposals: {
    limit?: number | null;
    order?: RangeOrder | null;
    query: ProposalsQueryOption;
    start?: number | null;
    [k: string]: unknown;
  };
}
/**
 * Returns the number of proposals in the DAO (u64)
 *
 * ## Example
 *
 * ```json { "proposal_count": {} } ```
 */
export interface ProposalCount {
  proposal_count: {
    [k: string]: unknown;
  };
}

/**
 * Queries single deposit info by proposal id & address of depositor. Returns [DepositResponse]
 *
 * ## Example
 *
 * ```json { "deposit": { "proposal_id": 1, "depositor": "osmo1deadbeef" } } ```
 */
export interface Deposit {
  deposit: {
    depositor: string;
    proposal_id: number;
    [k: string]: unknown;
  };
}
/**
 * Queries multiple deposits info by 1. proposal id 2. depositor address Returns [DepositsResponse]
 *
 * ## Example
 *
 * ```json { "deposits": { "query": { "find_by_proposal": { "proposal_id": 1, "start"?: "osmo1deadbeef" } | "find_by_depositor": { "depositor": "osmo1deadbeef", "start"?: 1 } | "everything": { "start"?: [1, "osmo1deadbeef"] } }, "limit": 30 | 10, "order": "asc" | "desc" } } ```
 */
export interface Deposits {
  deposits: {
    limit?: number | null;
    order?: RangeOrder | null;
    query: DepositsQueryOption;
    [k: string]: unknown;
  };
}<|MERGE_RESOLUTION|>--- conflicted
+++ resolved
@@ -1,6 +1,3 @@
-<<<<<<< HEAD
-import {Addr, Denom, Proposal_1, Status, Vote_1, Votes_1,} from "./shared-types";
-=======
 import {
   Addr,
   Denom,
@@ -9,7 +6,6 @@
   Votes_1,
   Vote_1,
 } from "./shared-types";
->>>>>>> e08dca38
 
 export type QueryMsg =
   | GetConfig
